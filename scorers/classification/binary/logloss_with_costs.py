--- conflicted
+++ resolved
@@ -89,7 +89,6 @@
         lb = LabelEncoder()
         labels = lb.fit_transform(labels)
 
-<<<<<<< HEAD
         # create datatable with all data
         DT = dt.Frame(actual = lb.transform(actual),
                       predicted = np.minimum(1 - self.__class__._epsilon, np.maximum(self.__class__._epsilon, predicted)),
@@ -103,23 +102,4 @@
                                          (1 - f.actual) * (f.cost_fp * dt.log(1 - f.predicted) +
                                                            f.cost_tn * dt.log(f.predicted)))]
         lloss = lloss.sum()[0,0] * -1.0 / np.sum(sample_weight)
-        return lloss
-=======
-        predicted = np.maximum(self.__class__._epsilon, predicted)
-        predicted = np.minimum(1 - self.__class__._epsilon, predicted)
-
-        cost_fn = self.make_cost_values(self.__class__._fn_cost, X, N, 1.)
-        cost_tp = self.make_cost_values(self.__class__._tp_cost, X, N, 0.)
-        cost_tn = self.make_cost_values(self.__class__._tn_cost, X, N, 0.)
-        cost_fp = self.make_cost_values(self.__class__._fp_cost, X, N, 1.)
-
-        lloss = np.add(np.multiply(actual,
-                                   np.add(np.multiply(cost_fn, np.log(predicted)),
-                                          np.multiply(cost_tp, np.log(np.subtract(1, predicted))))),
-                       np.multiply(np.subtract(1, actual),
-                                   np.add(np.multiply(cost_fp, np.log(np.subtract(1, predicted))),
-                                          np.multiply(cost_tn, np.log(predicted)))))
-
-        lloss = np.sum(np.multiply(sample_weight, lloss)) * -1.0 / np.sum(sample_weight)
-        return lloss
->>>>>>> ccc9a4d7
+        return lloss