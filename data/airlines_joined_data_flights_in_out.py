"""Create augmented airlines datasets"""

## AIRLINE DATA - END-TO-END DATA PREPARATION

##  1) Download selected yearly airline datasets from http://stat-computing.org/dataexpo/2009/
##  2) Unzip all .bz2 files
##  3) Concatenate all files
##  4) Select flights leaving from SFO only
##  5) Create a linear date (time) column for time-series modeling
##  6) Compute the number of scheduled flights in/out-bound for a given airport, for each hour
##  7) Create a binary target column (Departure Delay > 15 minutes)
##  8) Join Carrier, Airport and Plane data, also downloaded from http://stat-computing.org/dataexpo/2009/
##  9) Optionally: Split the data by time
##  10) Import the data into Driverless AI for further experimentation


from h2oaicore.data import CustomData
import datatable as dt

<<<<<<< HEAD
from h2oaicore.data import CustomData

## AIRLINE DATA - END-TO-END DATA PREPARATION

##  1) Download selected yearly airline datasets from http://stat-computing.org/dataexpo/2009/
##  2) Unzip all .bz2 files
##  3) Concatenate all files
##  4) Select flights leaving from SFO only
##  5) Create a linear date (time) column for time-series modeling
##  6) Compute the number of scheduled flights in/out-bound for a given airport, for each hour
##  7) Create a binary target column (Departure Delay > 15 minutes)
##  8) Join Carrier, Airport and Plane data, also downloaded from http://stat-computing.org/dataexpo/2009/
##  9) Optionally: Split the data by time
##  10) Import the data into Driverless AI for further experimentation


class AirlinesData(CustomData):
    def create_data(data: dt.Frame = None):
        import datatable as dt
=======

class AirlinesData(CustomData):
    def create_data(data: dt.Frame = None):
>>>>>>> ace204fb
        import os
        from h2oaicore.systemutils_more import download
        from h2oaicore.systemutils import config
        import bz2

        def extract_bz2(file, output_file):
            zipfile = bz2.BZ2File(file)
            data = zipfile.read()
            open(output_file, 'wb').write(data)

        temp_path = os.path.join(config.data_directory, config.contrib_relative_directory, "airlines")
        os.makedirs(temp_path, exist_ok=True)
        dt.options.nthreads = 8

        # specify which years are used for training and testing
        training = list(range(2005, 2008))
        testing = [2008]

        # download and unzip files
        files = []
        for f in ["%d.csv.bz2" % year for year in training + testing]:
            link = "http://stat-computing.org/dataexpo/2009/%s" % f
            file = download(link, dest_path=temp_path)
            output_file = file.replace(".bz2", "")
            if not os.path.exists(output_file):
                extract_bz2(file, output_file)
            files.append(output_file)

        # parse with datatable
        X = dt.rbind(*[dt.fread(x) for x in files])

        # add date
        date_col = 'Date'
        X[:, date_col] = dt.f['Year'] * 10000 + dt.f['Month'] * 100 + dt.f['DayofMonth']
        cols_to_keep = ['Date']

        # add number of flights in/out for each airport per given interval
        timeslice_mins = 60
        for name, new_col, col, group in [
            ("out", "CRSDepTime_mod", "CRSDepTime", "Origin"),
            ("in", "CRSArrTime_mod", "CRSArrTime", "Dest")
        ]:
            X[:, new_col] = X[:, dt.f[col] // timeslice_mins]
            group_cols = [date_col, group, new_col]
            new_name = 'flights_%s_per_%d_min' % (name, timeslice_mins)
            flights = X[:, {new_name: dt.count()}, dt.by(*group_cols)]
            flights.key = group_cols
            cols_to_keep.append(new_name)
            X = X[:, :, dt.join(flights)]

        # select flights leaving from SFO only
        X = X[dt.f['Origin'] == 'SFO', :]

        # Fill NaNs in DepDelay column
        X[dt.isna(dt.f['DepDelay']), 'DepDelay'] = 0

        # create binary target column
        depdelay_threshold_mins = 15
        target = 'DepDelay%dm' % depdelay_threshold_mins
        X[:, target] = dt.f['DepDelay'] > depdelay_threshold_mins
        cols_to_keep.extend([
            target,
            'Year',
            'Month',
            'DayofMonth',
            'DayOfWeek',
            'CRSDepTime',
            'UniqueCarrier',
            'FlightNum',
            'TailNum',
            'CRSElapsedTime',
            'Origin',
            'Dest',
            'Distance',
            # Leaks for delay
            # 'DepTime',
            # 'ArrTime', #'CRSArrTime',
            # 'ActualElapsedTime',
            # 'AirTime', #'ArrDelay', #'DepDelay',
            # 'TaxiIn', #'TaxiOut', #'Cancelled', #'CancellationCode', #'Diverted', #'CarrierDelay',
            # #'WeatherDelay', #'NASDelay', #'SecurityDelay', #'LateAircraftDelay',
        ])
        X = X[:, cols_to_keep]

        # Join in some extra info
        join_files = [('UniqueCarrier', 'carriers.csv', 'Code'),
                      ('Origin', 'airports.csv', 'iata'),
                      ('Dest', 'airports.csv', 'iata'),
                      ('TailNum', 'plane-data.csv', 'tailnum')]

        for join_key, file, col in join_files:
            file = download('http://stat-computing.org/dataexpo/2009/%s' % file, dest_path=temp_path)
            X_join = dt.fread(file, fill=True)
            X_join.names = {col: join_key}
            X_join.names = [join_key] + [join_key + "_" + x for x in X_join.names if x != join_key]
            X_join.key = join_key
            X = X[:, :, dt.join(X_join)]
            del X[:, join_key]

        split = True
        if not split:
            filename = os.path.join(temp_path,
                                    "flight_delays_data_recipe_%d-%d.csv" % (min(training), max(testing)))
            X.to_csv(filename)
            return filename
        else:
            # prepare splits (by year) and create binary .jay files for import into Driverless AI
            output_files = []
            for condition, name in [
                ((min(training) <= dt.f['Year']) & (dt.f['Year'] <= max(training)), 'training'),
                ((min(testing) <= dt.f['Year']) & (dt.f['Year'] <= max(testing)), 'test'),
            ]:
                X_split = X[condition, :]
                filename = os.path.join(temp_path, "augmented_flights_%s-%d_%s.csv" %
                                        (X_split[:, 'Year'].min1(), X_split[:, 'Year'].max1(), name))
                X_split.to_csv(filename)
                output_files.append(filename)
            return output_files<|MERGE_RESOLUTION|>--- conflicted
+++ resolved
@@ -17,31 +17,9 @@
 from h2oaicore.data import CustomData
 import datatable as dt
 
-<<<<<<< HEAD
-from h2oaicore.data import CustomData
-
-## AIRLINE DATA - END-TO-END DATA PREPARATION
-
-##  1) Download selected yearly airline datasets from http://stat-computing.org/dataexpo/2009/
-##  2) Unzip all .bz2 files
-##  3) Concatenate all files
-##  4) Select flights leaving from SFO only
-##  5) Create a linear date (time) column for time-series modeling
-##  6) Compute the number of scheduled flights in/out-bound for a given airport, for each hour
-##  7) Create a binary target column (Departure Delay > 15 minutes)
-##  8) Join Carrier, Airport and Plane data, also downloaded from http://stat-computing.org/dataexpo/2009/
-##  9) Optionally: Split the data by time
-##  10) Import the data into Driverless AI for further experimentation
-
 
 class AirlinesData(CustomData):
     def create_data(data: dt.Frame = None):
-        import datatable as dt
-=======
-
-class AirlinesData(CustomData):
-    def create_data(data: dt.Frame = None):
->>>>>>> ace204fb
         import os
         from h2oaicore.systemutils_more import download
         from h2oaicore.systemutils import config
