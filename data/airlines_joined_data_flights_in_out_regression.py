"""Create augmented airlines datasets for regression"""

from h2oaicore.data import CustomData
<<<<<<< HEAD

class AirlinesData(CustomData):
    def _create_data(data: dt.Frame = None):
        import datatable as dt
        import os
        from h2oaicore.systemutils_more import download
        from h2oaicore.systemutils import config
        import bz2

        def extract_bz2(file, output_file):
            zipfile = bz2.BZ2File(file)
            data = zipfile.read()
            open(output_file, 'wb').write(data)

        temp_path = os.path.join(config.data_directory, config.contrib_relative_directory, "airlines")
        os.makedirs(temp_path, exist_ok=True)

        # specify which years are used for training and testing
        training = [2007]
        testing = [2008]

        # download and unzip files
        files = []
        for f in ["%d.csv.bz2" % year for year in training + testing]:
            link = "http://stat-computing.org/dataexpo/2009/%s" % f
            file = download(link, dest_path=temp_path)
            output_file = file.replace(".bz2", "")
            extract_bz2(file, output_file)
            files.append(output_file)

        # parse with datatable
        X = dt.rbind(*[dt.fread(x) for x in files])

        # add date
        date_col = 'Date'
        X[:, date_col] = dt.f['Year'] * 10000 + dt.f['Month'] * 100 + dt.f['DayofMonth']
        cols_to_keep = ['Date']

=======
import datatable as dt


class AirlinesData(CustomData):
    def _create_data(data: dt.Frame = None):
        import os
        from h2oaicore.systemutils_more import download
        from h2oaicore.systemutils import config
        import bz2

        def extract_bz2(file, output_file):
            zipfile = bz2.BZ2File(file)
            data = zipfile.read()
            open(output_file, 'wb').write(data)

        temp_path = os.path.join(config.data_directory, config.contrib_relative_directory, "airlines")
        os.makedirs(temp_path, exist_ok=True)

        # specify which years are used for training and testing
        training = [2007]
        testing = [2008]

        # download and unzip files
        files = []
        for f in ["%d.csv.bz2" % year for year in training + testing]:
            link = "http://stat-computing.org/dataexpo/2009/%s" % f
            file = download(link, dest_path=temp_path)
            output_file = file.replace(".bz2", "")
            extract_bz2(file, output_file)
            files.append(output_file)

        # parse with datatable
        X = dt.rbind(*[dt.fread(x) for x in files])

        # add date
        date_col = 'Date'
        X[:, date_col] = dt.f['Year'] * 10000 + dt.f['Month'] * 100 + dt.f['DayofMonth']
        cols_to_keep = ['Date']

>>>>>>> ace204fb
        # add number of flights in/out for each airport per given interval
        timeslice_mins = 60
        for name, new_col, col, group in [
            ("out", "CRSDepTime_mod", "CRSDepTime", "Origin"),
            ("in", "CRSArrTime_mod", "CRSArrTime", "Dest")
        ]:
            X[:, new_col] = X[:, dt.f[col] // timeslice_mins]
            group_cols = [date_col, group, new_col]
            new_name = 'flights_%s' % name
            flights = X[:, {new_name: dt.count()}, dt.by(*group_cols)]
            flights.key = group_cols
            cols_to_keep.append(new_name)
            X = X[:, :, dt.join(flights)]

        # Fill NaNs with 0s
        X[dt.isna(dt.f['DepDelay']), 'DepDelay'] = 0
        cols_to_keep.extend([
            'DepDelay',
            'Year',
            'Month',
            'DayofMonth',
            'DayOfWeek',
            'CRSDepTime',
            'UniqueCarrier',
            'FlightNum',
            'TailNum',
            'CRSElapsedTime',
            'Origin',
            'Dest',
            'Distance',
            # Leaks for delay
            # 'DepTime',
            # 'ArrTime', #'CRSArrTime',
            # 'ActualElapsedTime',
            # 'AirTime', #'ArrDelay', #'DepDelay',
            # 'TaxiIn', #'TaxiOut', #'Cancelled', #'CancellationCode', #'Diverted', #'CarrierDelay',
            # #'WeatherDelay', #'NASDelay', #'SecurityDelay', #'LateAircraftDelay',
        ])
        X = X[:, cols_to_keep]

        # Join in some extra info
        join_files = [('UniqueCarrier', 'carriers.csv', 'Code'),
                      ('Origin', 'airports.csv', 'iata'),
                      ('Dest', 'airports.csv', 'iata'),
                      ('TailNum', 'plane-data.csv', 'tailnum')]

        for join_key, file, col in join_files:
            file = download('http://stat-computing.org/dataexpo/2009/%s' % file, dest_path=temp_path)
            X_join = dt.fread(file, fill=True)
            X_join.names = {col: join_key}
            X_join.names = [join_key] + [join_key + "_" + x for x in X_join.names if x != join_key]
            X_join.key = join_key
            X = X[:, :, dt.join(X_join)]
            del X[:, join_key]

        split = False

        if not split:
            filename = os.path.join(temp_path,
                                    "flight_delays_regression_%d-%d.jay" % (min(training), max(testing)))
            X.to_jay(filename)
            return filename
        else:
            # prepare splits (by year) and create binary .jay files for import into Driverless AI
            output_files = []
            for condition, name in [
                ((min(training) <= dt.f['Year']) & (dt.f['Year'] <= max(training)), 'training'),
                ((min(testing) <= dt.f['Year']) & (dt.f['Year'] <= max(testing)), 'test'),
            ]:
                X_split = X[condition, :]
                filename = os.path.join(temp_path, "flight_delays_%s.jay" % name)
                X_split.to_jay(filename)
                output_files.append(filename)
            return output_files<|MERGE_RESOLUTION|>--- conflicted
+++ resolved
@@ -1,46 +1,6 @@
 """Create augmented airlines datasets for regression"""
 
 from h2oaicore.data import CustomData
-<<<<<<< HEAD
-
-class AirlinesData(CustomData):
-    def _create_data(data: dt.Frame = None):
-        import datatable as dt
-        import os
-        from h2oaicore.systemutils_more import download
-        from h2oaicore.systemutils import config
-        import bz2
-
-        def extract_bz2(file, output_file):
-            zipfile = bz2.BZ2File(file)
-            data = zipfile.read()
-            open(output_file, 'wb').write(data)
-
-        temp_path = os.path.join(config.data_directory, config.contrib_relative_directory, "airlines")
-        os.makedirs(temp_path, exist_ok=True)
-
-        # specify which years are used for training and testing
-        training = [2007]
-        testing = [2008]
-
-        # download and unzip files
-        files = []
-        for f in ["%d.csv.bz2" % year for year in training + testing]:
-            link = "http://stat-computing.org/dataexpo/2009/%s" % f
-            file = download(link, dest_path=temp_path)
-            output_file = file.replace(".bz2", "")
-            extract_bz2(file, output_file)
-            files.append(output_file)
-
-        # parse with datatable
-        X = dt.rbind(*[dt.fread(x) for x in files])
-
-        # add date
-        date_col = 'Date'
-        X[:, date_col] = dt.f['Year'] * 10000 + dt.f['Month'] * 100 + dt.f['DayofMonth']
-        cols_to_keep = ['Date']
-
-=======
 import datatable as dt
 
 
@@ -80,7 +40,6 @@
         X[:, date_col] = dt.f['Year'] * 10000 + dt.f['Month'] * 100 + dt.f['DayofMonth']
         cols_to_keep = ['Date']
 
->>>>>>> ace204fb
         # add number of flights in/out for each airport per given interval
         timeslice_mins = 60
         for name, new_col, col, group in [
