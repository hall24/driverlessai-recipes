# Recipes for H2O Driverless AI

## About Driverless AI
H2O Driverless AI is Automatic Machine Learning for the Enterprise. Driverless AI automates feature engineering, model building, visualization and interpretability.
- Learn more about Driverless AI from the [H2O.ai website](https://www.h2o.ai/)
- Take the [test drive](https://www.h2o.ai/try-driverless-ai/)
- Go to the [Driverless AI community Slack channel](https://www.h2o.ai/community/driverless-ai-community/#chat) and ask your BYOR related questions in #general

## About BYOR
**BYOR** stands for **Bring Your Own Recipe** and is a key feature of Driverless AI. It allows domain scientists to solve their problems faster and with more precision.

## What are Custom Recipes?
Custom recipes are Python code snippets that can be uploaded into Driverless AI at runtime, like plugins. No need to restart Driverless AI. Custom recipes can be provided for transformers, models and scorers. During training of a supervised machine learning modeling pipeline (aka experiment), Driverless AI can then use these code snippets as building blocks, in combination with all built-in code pieces (or instead of). By providing your own custom recipes, you can gain control over the optimization choices that Driverless AI makes to best solve your machine learning problems.

## Best Practices for Recipes

### Security
* Recipes are meant to be built by people you trust and each recipe should be code-reviewed before going to production.
* Assume that a user with access to Driverless AI has access to the data inside that instance.
  * Apart from securing access to the instance via private networks, various methods of [authentication](http://docs.h2o.ai/driverless-ai/latest-stable/docs/userguide/authentication.html) are possible. Local authentication provides the most control over which users have access to Driverless AI.
  * Unless the `config.toml` setting `enable_dataset_downloading=false` is set, an authenticated user can download all imported datasets as .csv via direct APIs.
* When recipes are enabled (`enable_custom_recipes=true`, the default), be aware that:
  * The code for the recipes runs as the same native Linux user that runs the Driverless AI application.
    * Recipes have explicit access to all data passing through the transformer/model/scorer API
    * Recipes have implicit access to system resources such as disk, memory, CPUs, GPUs, network, etc.
  * A H2O-3 Java process is started in the background, for use by all recipes using H2O-3. Anyone with access to the Driverless AI instance can browse the file system, see models and data through the H2O-3 interface.

* Best ways to control access to Driverless AI and custom recipes:
  * Control access to the Driverless AI instance
  * Use local authentication to specify exactly which users are allowed to access Driverless AI
  * Run Driverless AI in a Docker container, as a certain user, with only certain ports exposed, and only certain mount points mapped
  * To disable all recipes: Set `enable_custom_recipes=false` in the config.toml, or add the environment variable `DRIVERLESS_AI_ENABLE_CUSTOM_RECIPES=0` at startup of Driverless AI. This will disable all custom transformers, models and scorers.
  * To disable new recipes: To keep all previously uploaded recipes enabled and disable the upload of any new recipes, set `enable_custom_recipes_upload=false` or `DRIVERLESS_AI_ENABLE_CUSTOM_RECIPES_UPLOAD=0` at startup of Driverless AI.

### Safety
* Driverless AI automatically performs basic acceptance tests for all custom recipes unless disabled
* More information in the FAQ

### Performance
* Use fast and efficient data manipulation tools like `data.table`, `sklearn`, `numpy` or `pandas` instead of Python lists, for-loops etc.
* Use disk sparingly, delete temporary files as soon as possible
* Use memory sparingly, delete objects when no longer needed

## Reference Guide
* [FAQ](https://github.com/h2oai/driverlessai-recipes/blob/master/FAQ.md#faq)
* [Templates](https://github.com/h2oai/driverlessai-recipes/blob/master/FAQ.md#references)
* [Technical Architecture Diagram](https://raw.githubusercontent.com/h2oai/driverlessai-recipes/master/reference/DriverlessAI_BYOR.png)

## Sample Recipes
[Go to Recipes for Driverless 1.7.0](https://github.com/h2oai/driverlessai-recipes/tree/rel-1.7.0)
 [1.7.1](https://github.com/h2oai/driverlessai-recipes/tree/rel-1.7.1)
 [1.8.0](https://github.com/h2oai/driverlessai-recipes/tree/rel-1.8.0)
 [1.8.1](https://github.com/h2oai/driverlessai-recipes/tree/rel-1.8.1)
 [1.8.2](https://github.com/h2oai/driverlessai-recipes/tree/rel-1.8.2)
 [1.8.3](https://github.com/h2oai/driverlessai-recipes/tree/rel-1.8.3)
 [1.8.4](https://github.com/h2oai/driverlessai-recipes/tree/rel-1.8.4)
<<<<<<< HEAD
### Count: 141
=======
### Count: 133
>>>>>>> d471f7cb
* [DATA](./data)
  * [GroupAgg.py](./data/GroupAgg.py) [Aggregation features on numeric columns across multiple categorical columns]
  * [KMeansClustering.py](./data/KMeansClustering.py) [Data Recipe to perform KMeans Clustering on a dataset.]
  * [airlines.py](./data/airlines.py) [Create airlines dataset]
  * [airlines_joined_data_flights_in_out.py](./data/airlines_joined_data_flights_in_out.py) [Create augmented airlines datasets]
  * [airlines_joined_data_flights_in_out_regression.py](./data/airlines_joined_data_flights_in_out_regression.py) [Create augmented airlines datasets for regression]
  * [airlines_multiple.py](./data/airlines_multiple.py) [Create airlines dataset]
  * [catchallenge.py](./data/catchallenge.py) [Create cat challenge dataset]
<<<<<<< HEAD
  * [create_transactional_data.py](./data/create_transactional_data.py) [Example code to generate and convert transactional data to i.i.d. data.]
  * [data_template.py](./data/data_template.py) [Custom data recipe base class]
  * [ieee_data_puddle.py](./data/ieee_data_puddle.py) [Data recipe to prepare data for Kaggle IEEE-CIS Fraud Detection https://www.kaggle.com/c/ieee-fraud-detection]
  * [kaggle_ieee_fraud.py](./data/kaggle_ieee_fraud.py) [Data recipe to prepare data for Kaggle IEEE-CIS Fraud Detection https://www.kaggle.com/c/ieee-fraud-detection]
  * [mozilla_deepspeech_wav2txt.py](./data/mozilla_deepspeech_wav2txt.py) [Speech to text using Mozilla's DeepSpeechSettings for this recipe:Assing MODEL_PATH global variable prior to usageAssign WAV_COLNAME global variable with proper column name from your dataset.This colums should contain absolute paths to .wav file which needs to be converted to text.General requirements to .wav's:1 channel (mono)16 bit16000 frequency]
=======
  * [data_template.py](./data/data_template.py) [Custom data recipe base class]
  * [kaggle_ieee_fraud.py](./data/kaggle_ieee_fraud.py) [Data recipe to prepare data for Kaggle IEEE-CIS Fraud Detection https://www.kaggle.com/c/ieee-fraud-detection]
>>>>>>> d471f7cb
  * [seattle_rain_modify.py](./data/seattle_rain_modify.py) [Transpose the Monthly Seattle Rain Inches data set for Time Series use cases]
  * [seattle_rain_upload.py](./data/seattle_rain_upload.py) [Upload Monthly Seattle Rain Inches data set from data provided by the City of Seattle]
  * [ts_fill_n_cluster.py](./data/ts_fill_n_cluster.py) [Data Recipe to fill missing values in TS data and then create new data sets from TS Clustering]
  * [wav2txt.py](./data/wav2txt.py) [Speech to text using Azure Cognitive ServicesSettings for this recipe:Assing AZURE_SERVICE_KEY and AZURE_SERVICE_REGION global variable prior to usageAssign WAV_COLNAME global variable with proper column name from your dataset.This colums should contain absolute paths to .wav file which needs to be converted to text.]
* [HOW_TO_WRITE_A_RECIPE](./how_to_write_a_recipe)
  * [ExampleLogTransformer.py](./how_to_write_a_recipe/ExampleLogTransformer.py) [please add description]
* [MODELS](./models)
  * [model_template.py](./models/model_template.py) [Template base class for a custom model recipe.]
  * [ALGORITHMS](./models/algorithms)
    * [catboost.py](./models/algorithms/catboost.py) [CatBoost gradient boosting by Yandex. Currently supports regression and binary classification.]
    * [daal_trees.py](./models/algorithms/daal_trees.py) [Binary Classification and Regression for Decision Forest and Gradient Boosting based on Intel DAAL]
    * [extra_trees.py](./models/algorithms/extra_trees.py) [Extremely Randomized Trees (ExtraTrees) model from sklearn]
<<<<<<< HEAD
    * [extremeClassifier.py](./models/algorithms/extremeClassifier.py) [ Extreme Classifier Model: To speed up train of multiclass model (100s of classes) for lightGBM.    Caution: can only be used for AUC (or GINI) and accuracy metrics.    Based on: Extreme Classification in Log Memory using Count-Min Sketch: https://arxiv.org/abs/1910.13830]
=======
>>>>>>> d471f7cb
    * [h2o-3-gbm-poisson.py](./models/algorithms/h2o-3-gbm-poisson.py) [H2O-3 Distributed Scalable Machine Learning Models: Poisson GBM]
    * [h2o-3-models.py](./models/algorithms/h2o-3-models.py) [H2O-3 Distributed Scalable Machine Learning Models (DL/GLM/GBM/DRF/NB/AutoML)]
    * [h2o-glm-poisson.py](./models/algorithms/h2o-glm-poisson.py) [H2O-3 Distributed Scalable Machine Learning Models: Poisson GLM]
    * [knearestneighbour.py](./models/algorithms/knearestneighbour.py) [K-Nearest Neighbor implementation by sklearn. For small data (< 200k rows).]
    * [libfm_fastfm.py](./models/algorithms/libfm_fastfm.py) [LibFM implementation of fastFM ]
    * [linear_svm.py](./models/algorithms/linear_svm.py) [Linear Support Vector Machine (SVM) implementation by sklearn. For small data.]
    * [logistic_regression.py](./models/algorithms/logistic_regression.py) [Logistic Regression based upon sklearn.]
    * [nusvm.py](./models/algorithms/nusvm.py) [Nu-SVM implementation by sklearn. For small data.]
    * [random_forest.py](./models/algorithms/random_forest.py) [Random Forest (RandomForest) model from sklearn]
  * [CUSTOM_LOSS](./models/custom_loss)
    * [lightgbm_with_custom_loss.py](./models/custom_loss/lightgbm_with_custom_loss.py) [Modified version of Driverless AI's internal LightGBM implementation with a custom objective function (used for tree split finding).]
    * [xgboost_with_custom_loss.py](./models/custom_loss/xgboost_with_custom_loss.py) [Modified version of Driverless AI's internal XGBoost implementation with a custom objective function (used for tree split finding).]
  * [NLP](./models/nlp)
    * [text_tfidf_model.py](./models/nlp/text_tfidf_model.py) [Text classification / regression model using TFIDF]
  * [TIMESERIES](./models/timeseries)
    * [exponential_smoothing.py](./models/timeseries/exponential_smoothing.py) [Linear Model on top of Exponential Weighted Moving Average Lags for Time-Series. Provide appropriate lags and past outcomes during batch scoring for best results.]
    * [fb_prophet.py](./models/timeseries/fb_prophet.py) [Prophet by Facebook for TimeSeries with an example of parameter mutation.]
    * [fb_prophet_parallel.py](./models/timeseries/fb_prophet_parallel.py) [Prophet by Facebook for TimeSeries with an example of parameter mutation.]
    * [historic_mean.py](./models/timeseries/historic_mean.py) [Historic Mean for Time-Series problems. Predicts the mean of the target for each timegroup for regression problems.]
* [RECIPES](./recipes)
  * [amazon.py](./recipes/amazon.py) [Recipe for Kaggle Competition: Amazon.com - Employee Access Challenge]
* [REFERENCE](./reference)
* [SCORERS](./scorers)
  * [huber_loss.py](./scorers/huber_loss.py) [Huber Loss for Regression or Binary Classification. Robust loss, combination of quadratic loss and linear loss.]
  * [scorer_template.py](./scorers/scorer_template.py) [Template base class for a custom scorer recipe.]
  * [CLASSIFICATION](./scorers/classification)
    * [f3_score.py](./scorers/classification/f3_score.py) [F3 Score]
    * [f4_score.py](./scorers/classification/f4_score.py) [F4 Score]
    * [precision.py](./scorers/classification/precision.py) [Precision: `TP / (TP + FP)`. Binary uses threshold of 0.5 (please adjust), multiclass uses argmax to assign labels.]
    * [recall.py](./scorers/classification/recall.py) [Recall: `TP / (TP + FN)`. Binary uses threshold of 0.5 (please adjust), multiclass uses argmax to assign labels.]
    * [BINARY](./scorers/classification/binary)
      * [average_mcc.py](./scorers/classification/binary/average_mcc.py) [Averaged Matthews Correlation Coefficient (averaged over several thresholds, for imbalanced problems). Example how to use Driverless AI's internal scorer.]
      * [brier_loss.py](./scorers/classification/binary/brier_loss.py) [Brier Loss]
      * [cost.py](./scorers/classification/binary/cost.py) [Using hard-coded dollar amounts x for false positives and y for false negatives, calculate the cost of a model using: `(x * FP + y * FN) / N`]
      * [false_discovery_rate.py](./scorers/classification/binary/false_discovery_rate.py) [False Discovery Rate: `FP / (FP + TP)` for binary classification - only recommended if threshold is adjusted`]
      * [marketing_campaign.py](./scorers/classification/binary/marketing_campaign.py) [Computes the mean profit per outbound marketing letter, given a fraction of the population addressed, and fixed cost and reward]
      * [profit.py](./scorers/classification/binary/profit.py) [Uses domain information about user behavior to calculate the profit or loss of a model.]
    * [MULTICLASS](./scorers/classification/multiclass)
      * [hamming_loss.py](./scorers/classification/multiclass/hamming_loss.py) [Hamming Loss - Misclassification Rate (1 - Accuracy)]
      * [map@k.py](./scorers/classification/multiclass/map@k.py) [Mean Average Precision @ k (MAP@k)]
      * [quadratic_weighted_kappa.py](./scorers/classification/multiclass/quadratic_weighted_kappa.py) [Qudratic Weighted Kappa]
  * [REGRESSION](./scorers/regression)
    * [WAPE_scorer.py](./scorers/regression/WAPE_scorer.py) [Weighted Absoluted Percent Error]
    * [cosh_loss.py](./scorers/regression/cosh_loss.py) [Hyperbolic Cosine Loss]
    * [explained_variance.py](./scorers/regression/explained_variance.py) [Explained Variance. Fraction of variance that is explained by the model.]
    * [largest_error.py](./scorers/regression/largest_error.py) [Largest error for regression problems. Highly sensitive to outliers.]
    * [log_mae.py](./scorers/regression/log_mae.py) [Log Mean Absolute Error for regression]
    * [mean_absolute_scaled_error.py](./scorers/regression/mean_absolute_scaled_error.py) [Mean Absolute Scaled Error for time-series regression]
    * [mean_squared_log_error.py](./scorers/regression/mean_squared_log_error.py) [Mean Squared Log Error for regression]
    * [median_absolute_error.py](./scorers/regression/median_absolute_error.py) [Median Absolute Error for regression]
    * [pearson_correlation.py](./scorers/regression/pearson_correlation.py) [Pearson Correlation Coefficient for regression]
    * [top_decile.py](./scorers/regression/top_decile.py) [Median Absolute Error for predictions in the top decile]
* [TRANSFORMERS](./transformers)
  * [how_to_debug_transformer.py](./transformers/how_to_debug_transformer.py) [Example how to debug a transformer outside of Driverless AI (optional)]
  * [how_to_test_from_py_client.py](./transformers/how_to_test_from_py_client.py) [Testing a BYOR Transformer the PyClient - works on 1.7.0 & 1.7.1-17]
  * [transformer_template.py](./transformers/transformer_template.py) [Template base class for a custom transformer recipe.]
  * [AUGMENTATION](./transformers/augmentation)
    * [germany_landers_holidays.py](./transformers/augmentation/germany_landers_holidays.py) [Returns a flag for whether a date falls on a holiday for each of Germany's Bundeslaender. ]
    * [ipaddress_features.py](./transformers/augmentation/ipaddress_features.py) [Parses IP addresses and networks and extracts its properties.]
    * [is_ramadan.py](./transformers/augmentation/is_ramadan.py) [Returns a flag for whether a date falls on Ramadan in Saudi Arabia]
    * [singapore_public_holidays.py](./transformers/augmentation/singapore_public_holidays.py) [Flag for whether a date falls on a public holiday in Singapore.]
    * [usairportcode_origin_dest.py](./transformers/augmentation/usairportcode_origin_dest.py) [Transformer to parse and augment US airport codes with geolocation info.]
    * [usairportcode_origin_dest_geo_features.py](./transformers/augmentation/usairportcode_origin_dest_geo_features.py) [Transformer to augment US airport codes with geolocation info.]
    * [uszipcode_features_database.py](./transformers/augmentation/uszipcode_features_database.py) [Transformer to parse and augment US zipcodes with info from zipcode database.]
    * [uszipcode_features_light.py](./transformers/augmentation/uszipcode_features_light.py) [Lightweight transformer to parse and augment US zipcodes with info from zipcode database.]
  * [DATETIME](./transformers/datetime)
    * [datetime_diff_transformer.py](./transformers/datetime/datetime_diff_transformer.py) [Difference in time between two datetime columns]
    * [datetime_encoder_transformer.py](./transformers/datetime/datetime_encoder_transformer.py) [Converts datetime column into an integer (milliseconds since 1970)]
    * [days_until_dec2020.py](./transformers/datetime/days_until_dec2020.py) [Creates new feature for any date columns, by computing the difference in days between the date value and 31st Dec 2020]
  * [EXECUTABLES](./transformers/executables)
    * [pe_data_directory_features.py](./transformers/executables/pe_data_directory_features.py) [Extract LIEF features from PE files]
    * [pe_exports_features.py](./transformers/executables/pe_exports_features.py) [Extract LIEF features from PE files]
    * [pe_general_features.py](./transformers/executables/pe_general_features.py) [Extract LIEF features from PE files]
    * [pe_header_features.py](./transformers/executables/pe_header_features.py) [Extract LIEF features from PE files]
    * [pe_imports_features.py](./transformers/executables/pe_imports_features.py) [Extract LIEF features from PE files]
    * [pe_normalized_byte_count.py](./transformers/executables/pe_normalized_byte_count.py) [Extract LIEF features from PE files]
    * [pe_section_characteristics.py](./transformers/executables/pe_section_characteristics.py) [Extract LIEF features from PE files]
    * [DATA](./transformers/executables/data)
  * [GENERIC](./transformers/generic)
    * [count_missing_values_transformer.py](./transformers/generic/count_missing_values_transformer.py) [Count of missing values per row]
    * [missing_flag_transformer.py](./transformers/generic/missing_flag_transformer.py) [Returns 1 if a value is missing, or 0 otherwise]
    * [specific_column_transformer.py](./transformers/generic/specific_column_transformer.py) [Example of a transformer that operates on the entire original frame, and hence on any column(s) desired.]
  * [GEOSPATIAL](./transformers/geospatial)
    * [geodesic.py](./transformers/geospatial/geodesic.py) [Calculates the distance in miles between two latitude/longitude points in space]
    * [myhaversine.py](./transformers/geospatial/myhaversine.py) [Computes miles between first two *_latitude and *_longitude named columns in the data set]
  * [HIERARCHICAL](./transformers/hierarchical)
    * [firstNCharCVTE.py](./transformers/hierarchical/firstNCharCVTE.py) [Target-encode high cardinality categorical text by their first few characters in the string ]
    * [log_scale_target_encoding.py](./transformers/hierarchical/log_scale_target_encoding.py) [Target-encode numbers by their logarithm]
  * [IMAGE](./transformers/image)
    * [image_ocr_transformer.py](./transformers/image/image_ocr_transformer.py) [Convert a path to an image to text using OCR based on tesseract]
    * [image_url_transformer.py](./transformers/image/image_url_transformer.py) [Convert a path to an image (JPG/JPEG/PNG) to a vector of class probabilities created by a pretrained ImageNet deeplearning model (Keras, TensorFlow).]
  * [NLP](./transformers/nlp)
    * [fuzzy_text_similarity_transformers.py](./transformers/nlp/fuzzy_text_similarity_transformers.py) [Row-by-row similarity between two text columns based on FuzzyWuzzy]
    * [text_char_tfidf_count_transformers.py](./transformers/nlp/text_char_tfidf_count_transformers.py) [Character level TFIDF and Count followed by Truncated SVD on text columns]
    * [text_embedding_similarity_transformers.py](./transformers/nlp/text_embedding_similarity_transformers.py) [Row-by-row similarity between two text columns based on pretrained Deep Learning embedding space]
    * [text_lang_detect_transformer.py](./transformers/nlp/text_lang_detect_transformer.py) [Detect the language for a text value using Google's 'langdetect' package]
    * [text_meta_transformers.py](./transformers/nlp/text_meta_transformers.py) [Extract common meta features from text]
    * [text_named_entities_transformer.py](./transformers/nlp/text_named_entities_transformer.py) [Extract the counts of different named entities in the text (e.g. Person, Organization, Location)]
    * [text_pos_tagging_transformer.py](./transformers/nlp/text_pos_tagging_transformer.py) [Extract the count of nouns, verbs, adjectives and adverbs in the text]
    * [text_preprocessing_transformer.py](./transformers/nlp/text_preprocessing_transformer.py) [Preprocess the text column by stemming, lemmatization and stop word removal]
    * [text_readability_transformers.py](./transformers/nlp/text_readability_transformers.py) [    Custom Recipe to extract Readability features from the text data    ## About Readability Features     ## References    - https://github.com/shivam5992/textstat    - http://www.readabilityformulas.com/free-readability-formula-tests.php]
    * [text_sentiment_transformer.py](./transformers/nlp/text_sentiment_transformer.py) [Extract sentiment from text using pretrained models from TextBlob]
    * [text_similarity_transformers.py](./transformers/nlp/text_similarity_transformers.py) [Row-by-row similarity between two text columns based on common N-grams, Jaccard similarity, Dice similarity and edit distance.]
    * [text_spelling_correction_transformers.py](./transformers/nlp/text_spelling_correction_transformers.py) [Correct the spelling of text column]
    * [text_topic_modeling_transformer.py](./transformers/nlp/text_topic_modeling_transformer.py) [Extract topics from text column using LDA]
    * [text_url_summary_transformer.py](./transformers/nlp/text_url_summary_transformer.py) [Extract text from URL and summarizes it]
    * [vader_text_sentiment_transformer.py](./transformers/nlp/vader_text_sentiment_transformer.py) [Extract sentiment from text using lexicon and rule-based sentiment analysis tool called VADER]
  * [NUMERIC](./transformers/numeric)
    * [boxcox_transformer.py](./transformers/numeric/boxcox_transformer.py) [Box-Cox Transform]
    * [count_negative_values_transformer.py](./transformers/numeric/count_negative_values_transformer.py) [Count of negative values per row]
    * [count_positive_values_transformer.py](./transformers/numeric/count_positive_values_transformer.py) [Count of positive values per row]
    * [exp_diff_transformer.py](./transformers/numeric/exp_diff_transformer.py) [Exponentiated difference of two numbers]
    * [log_transformer.py](./transformers/numeric/log_transformer.py) [Converts numbers to their Logarithm]
    * [product.py](./transformers/numeric/product.py) [Products together 3 or more numeric features]
    * [random_transformer.py](./transformers/numeric/random_transformer.py) [Creates random numbers]
    * [round_transformer.py](./transformers/numeric/round_transformer.py) [Rounds numbers to 1, 2 or 3 decimals]
    * [square_root_transformer.py](./transformers/numeric/square_root_transformer.py) [Converts numbers to the square root, preserving the sign of the original numbers]
    * [sum.py](./transformers/numeric/sum.py) [Adds together 3 or more numeric features]
    * [yeojohnson_transformer.py](./transformers/numeric/yeojohnson_transformer.py) [Yeo-Johnson Power Transformer]
  * [OUTLIERS](./transformers/outliers)
    * [h2o3-dl-anomaly.py](./transformers/outliers/h2o3-dl-anomaly.py) [Anomaly score for each row based on reconstruction error of a H2O-3 deep learning autoencoder]
    * [quantile_winsorizer.py](./transformers/outliers/quantile_winsorizer.py) [Winsorizes (truncates) univariate outliers outside of a given quantile threshold]
    * [twosigma_winsorizer.py](./transformers/outliers/twosigma_winsorizer.py) [Winsorizes (truncates) univariate outliers outside of two standard deviations from the mean.]
  * [RECOMMENDATIONS](./transformers/recommendations)
    * [matrixfactorization.py](./transformers/recommendations/matrixfactorization.py) [Collaborative filtering features using various techniques of Matrix Factorization for recommendations.Recommended for large data]
  * [SIGNAL_PROCESSING](./transformers/signal_processing)
    * [signal_processing.py](./transformers/signal_processing/signal_processing.py) [This custom transformer processes signal files to create features used by DriverlessAI to solve a regression problem]
  * [SPEECH](./transformers/speech)
    * [audio_MFCC_transformer.py](./transformers/speech/audio_MFCC_transformer.py) [Extract MFCC and spectrogram features from audio files]
    * [azure_speech_to_text.py](./transformers/speech/azure_speech_to_text.py) [An example of integration with Azure Speech Recognition Service]
  * [STRING](./transformers/string)
    * [simple_grok_parser.py](./transformers/string/simple_grok_parser.py) [Extract column data using grok patterns]
    * [strlen_transformer.py](./transformers/string/strlen_transformer.py) [Returns the string length of categorical values]
    * [to_string_transformer.py](./transformers/string/to_string_transformer.py) [Converts numbers to strings]
    * [user_agent_transformer.py](./transformers/string/user_agent_transformer.py) [A best effort transformer to determine browser device characteristics from a user-agent string]
  * [TARGETENCODING](./transformers/targetencoding)
    * [ExpandingMean.py](./transformers/targetencoding/ExpandingMean.py) [CatBoost-style target encoding. See https://youtu.be/d6UMEmeXB6o?t=818 for short explanation]
    * [leaky_mean_target_encoder.py](./transformers/targetencoding/leaky_mean_target_encoder.py) [Example implementation of a out-of-fold target encoder (leaky, not recommended)]
  * [TIMESERIES](./transformers/timeseries)
    * [auto_arima_forecast.py](./transformers/timeseries/auto_arima_forecast.py) [Auto ARIMA transformer is a time series transformer that predicts target using ARIMA models]
    * [general_time_series_transformer.py](./transformers/timeseries/general_time_series_transformer.py) [Demonstrates the API for custom time-series transformers.]
    * [parallel_auto_arima_forecast.py](./transformers/timeseries/parallel_auto_arima_forecast.py) [Parallel Auto ARIMA transformer is a time series transformer that predicts target using ARIMA models.In this implementation, Time Group Models are fitted in parallel]
    * [parallel_prophet_forecast.py](./transformers/timeseries/parallel_prophet_forecast.py) [Parallel FB Prophet transformer is a time series transformer that predicts target using FBProphet models.]
<<<<<<< HEAD
    * [parallel_prophet_forecast_using_individual_groups.py](./transformers/timeseries/parallel_prophet_forecast_using_individual_groups.py) [Parallel FB Prophet transformer is a time series transformer that predicts target using FBProphet models.This transformer fits one model for each time group column values and is significantly fasterthan the implementation available in parallel_prophet_forecast.py.]
=======
    * [parallel_prophet_forecast_using_individual_groups.py](./transformers/timeseries/parallel_prophet_forecast_using_individual_groups.py) [Parallel FB Prophet transformer is a time series transformer that predicts target using FBProphet models.]
>>>>>>> d471f7cb
    * [serial_prophet_forecast.py](./transformers/timeseries/serial_prophet_forecast.py) [Transformer that uses FB Prophet for time series prediction.Please see the parallel implementation for more information]
    * [time_encoder_transformer.py](./transformers/timeseries/time_encoder_transformer.py) [converts the Time Column to an ordered integer]
    * [trading_volatility.py](./transformers/timeseries/trading_volatility.py) [Calculates Historical Volatility for numeric features (makes assumptions on the data)]<|MERGE_RESOLUTION|>--- conflicted
+++ resolved
@@ -54,11 +54,8 @@
  [1.8.2](https://github.com/h2oai/driverlessai-recipes/tree/rel-1.8.2)
  [1.8.3](https://github.com/h2oai/driverlessai-recipes/tree/rel-1.8.3)
  [1.8.4](https://github.com/h2oai/driverlessai-recipes/tree/rel-1.8.4)
-<<<<<<< HEAD
 ### Count: 141
-=======
-### Count: 133
->>>>>>> d471f7cb
+
 * [DATA](./data)
   * [GroupAgg.py](./data/GroupAgg.py) [Aggregation features on numeric columns across multiple categorical columns]
   * [KMeansClustering.py](./data/KMeansClustering.py) [Data Recipe to perform KMeans Clustering on a dataset.]
@@ -67,16 +64,11 @@
   * [airlines_joined_data_flights_in_out_regression.py](./data/airlines_joined_data_flights_in_out_regression.py) [Create augmented airlines datasets for regression]
   * [airlines_multiple.py](./data/airlines_multiple.py) [Create airlines dataset]
   * [catchallenge.py](./data/catchallenge.py) [Create cat challenge dataset]
-<<<<<<< HEAD
   * [create_transactional_data.py](./data/create_transactional_data.py) [Example code to generate and convert transactional data to i.i.d. data.]
   * [data_template.py](./data/data_template.py) [Custom data recipe base class]
   * [ieee_data_puddle.py](./data/ieee_data_puddle.py) [Data recipe to prepare data for Kaggle IEEE-CIS Fraud Detection https://www.kaggle.com/c/ieee-fraud-detection]
   * [kaggle_ieee_fraud.py](./data/kaggle_ieee_fraud.py) [Data recipe to prepare data for Kaggle IEEE-CIS Fraud Detection https://www.kaggle.com/c/ieee-fraud-detection]
   * [mozilla_deepspeech_wav2txt.py](./data/mozilla_deepspeech_wav2txt.py) [Speech to text using Mozilla's DeepSpeechSettings for this recipe:Assing MODEL_PATH global variable prior to usageAssign WAV_COLNAME global variable with proper column name from your dataset.This colums should contain absolute paths to .wav file which needs to be converted to text.General requirements to .wav's:1 channel (mono)16 bit16000 frequency]
-=======
-  * [data_template.py](./data/data_template.py) [Custom data recipe base class]
-  * [kaggle_ieee_fraud.py](./data/kaggle_ieee_fraud.py) [Data recipe to prepare data for Kaggle IEEE-CIS Fraud Detection https://www.kaggle.com/c/ieee-fraud-detection]
->>>>>>> d471f7cb
   * [seattle_rain_modify.py](./data/seattle_rain_modify.py) [Transpose the Monthly Seattle Rain Inches data set for Time Series use cases]
   * [seattle_rain_upload.py](./data/seattle_rain_upload.py) [Upload Monthly Seattle Rain Inches data set from data provided by the City of Seattle]
   * [ts_fill_n_cluster.py](./data/ts_fill_n_cluster.py) [Data Recipe to fill missing values in TS data and then create new data sets from TS Clustering]
@@ -89,10 +81,7 @@
     * [catboost.py](./models/algorithms/catboost.py) [CatBoost gradient boosting by Yandex. Currently supports regression and binary classification.]
     * [daal_trees.py](./models/algorithms/daal_trees.py) [Binary Classification and Regression for Decision Forest and Gradient Boosting based on Intel DAAL]
     * [extra_trees.py](./models/algorithms/extra_trees.py) [Extremely Randomized Trees (ExtraTrees) model from sklearn]
-<<<<<<< HEAD
     * [extremeClassifier.py](./models/algorithms/extremeClassifier.py) [ Extreme Classifier Model: To speed up train of multiclass model (100s of classes) for lightGBM.    Caution: can only be used for AUC (or GINI) and accuracy metrics.    Based on: Extreme Classification in Log Memory using Count-Min Sketch: https://arxiv.org/abs/1910.13830]
-=======
->>>>>>> d471f7cb
     * [h2o-3-gbm-poisson.py](./models/algorithms/h2o-3-gbm-poisson.py) [H2O-3 Distributed Scalable Machine Learning Models: Poisson GBM]
     * [h2o-3-models.py](./models/algorithms/h2o-3-models.py) [H2O-3 Distributed Scalable Machine Learning Models (DL/GLM/GBM/DRF/NB/AutoML)]
     * [h2o-glm-poisson.py](./models/algorithms/h2o-glm-poisson.py) [H2O-3 Distributed Scalable Machine Learning Models: Poisson GLM]
@@ -236,11 +225,7 @@
     * [general_time_series_transformer.py](./transformers/timeseries/general_time_series_transformer.py) [Demonstrates the API for custom time-series transformers.]
     * [parallel_auto_arima_forecast.py](./transformers/timeseries/parallel_auto_arima_forecast.py) [Parallel Auto ARIMA transformer is a time series transformer that predicts target using ARIMA models.In this implementation, Time Group Models are fitted in parallel]
     * [parallel_prophet_forecast.py](./transformers/timeseries/parallel_prophet_forecast.py) [Parallel FB Prophet transformer is a time series transformer that predicts target using FBProphet models.]
-<<<<<<< HEAD
     * [parallel_prophet_forecast_using_individual_groups.py](./transformers/timeseries/parallel_prophet_forecast_using_individual_groups.py) [Parallel FB Prophet transformer is a time series transformer that predicts target using FBProphet models.This transformer fits one model for each time group column values and is significantly fasterthan the implementation available in parallel_prophet_forecast.py.]
-=======
-    * [parallel_prophet_forecast_using_individual_groups.py](./transformers/timeseries/parallel_prophet_forecast_using_individual_groups.py) [Parallel FB Prophet transformer is a time series transformer that predicts target using FBProphet models.]
->>>>>>> d471f7cb
     * [serial_prophet_forecast.py](./transformers/timeseries/serial_prophet_forecast.py) [Transformer that uses FB Prophet for time series prediction.Please see the parallel implementation for more information]
     * [time_encoder_transformer.py](./transformers/timeseries/time_encoder_transformer.py) [converts the Time Column to an ordered integer]
     * [trading_volatility.py](./transformers/timeseries/trading_volatility.py) [Calculates Historical Volatility for numeric features (makes assumptions on the data)]