--- conflicted
+++ resolved
@@ -34,11 +34,7 @@
             return model.anomaly(frame).as_data_frame(header=False)
         finally:
             if model_path is not None:
-<<<<<<< HEAD
-                os.remove(model_path)
-=======
                 remove(model_path)
->>>>>>> c065bebd
             h2o.remove(model)
 
     def transform(self, X: dt.Frame):
